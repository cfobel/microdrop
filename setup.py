--- conflicted
+++ resolved
@@ -3,16 +3,12 @@
 import glob
 
 setup(
-<<<<<<< HEAD
-    windows=["microdrop/microdrop.py"],
-=======
     windows= [
         {
-            "script": "microdrop.py", # Main Python script    
+            "script": "microdrop/microdrop.py", # Main Python script    
             "icon_resources": [(0, "microdrop.ico")] # Icon to embed into the PE file.
         }
     ],
->>>>>>> d157126f
     # compressed and optimize reduce the size
     options = {"py2exe": {
         "compressed": 1,
